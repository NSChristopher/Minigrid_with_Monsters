from gym_minigrid.minigrid import Door, Goal, Grid, Key, MiniGridEnv
from gym_minigrid.register import register


class DoorKeyEnv(MiniGridEnv):
    """
    Environment with a door and key, sparse reward
    """

<<<<<<< HEAD
    def __init__(self, size=8):
        super().__init__(grid_size=size, max_steps=10 * size * size)
=======
    def __init__(self, size=8, max_steps=None):
        super().__init__(
            grid_size=size,
            max_steps=10*size*size if max_steps is None else max_steps
        )
>>>>>>> 79f65911

    def _gen_grid(self, width, height):
        # Create an empty grid
        self.grid = Grid(width, height)

        # Generate the surrounding walls
        self.grid.wall_rect(0, 0, width, height)

        # Place a goal in the bottom-right corner
        self.put_obj(Goal(), width - 2, height - 2)

        # Create a vertical splitting wall
        splitIdx = self._rand_int(2, width - 2)
        self.grid.vert_wall(splitIdx, 0)

        # Place the agent at a random position and orientation
        # on the left side of the splitting wall
        self.place_agent(size=(splitIdx, height))

        # Place a door in the wall
        doorIdx = self._rand_int(1, width - 2)
        self.put_obj(Door("yellow", is_locked=True), splitIdx, doorIdx)

        # Place a yellow key on the left side
        self.place_obj(obj=Key("yellow"), top=(0, 0), size=(splitIdx, height))

        self.mission = "use the key to open the door and then get to the goal"


class DoorKeyEnv5x5(DoorKeyEnv):
    def __init__(self, max_steps=None):
        super().__init__(size=5, max_steps=max_steps)


class DoorKeyEnv6x6(DoorKeyEnv):
    def __init__(self, max_steps=None):
        super().__init__(size=6, max_steps=max_steps)


class DoorKeyEnv16x16(DoorKeyEnv):
    def __init__(self, max_steps=None):
        super().__init__(size=16, max_steps=max_steps)


register(id="MiniGrid-DoorKey-5x5-v0", entry_point="gym_minigrid.envs:DoorKeyEnv5x5")

register(id="MiniGrid-DoorKey-6x6-v0", entry_point="gym_minigrid.envs:DoorKeyEnv6x6")

register(id="MiniGrid-DoorKey-8x8-v0", entry_point="gym_minigrid.envs:DoorKeyEnv")

register(
    id="MiniGrid-DoorKey-16x16-v0", entry_point="gym_minigrid.envs:DoorKeyEnv16x16"
)<|MERGE_RESOLUTION|>--- conflicted
+++ resolved
@@ -7,16 +7,11 @@
     Environment with a door and key, sparse reward
     """
 
-<<<<<<< HEAD
-    def __init__(self, size=8):
-        super().__init__(grid_size=size, max_steps=10 * size * size)
-=======
     def __init__(self, size=8, max_steps=None):
         super().__init__(
             grid_size=size,
             max_steps=10*size*size if max_steps is None else max_steps
         )
->>>>>>> 79f65911
 
     def _gen_grid(self, width, height):
         # Create an empty grid
